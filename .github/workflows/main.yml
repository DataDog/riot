name: CI
on: [push]
jobs:
  black:
    runs-on: ubuntu-latest
    steps:
      - uses: actions/checkout@v2
<<<<<<< HEAD
      # Default version is 3.x (latest)
      - uses: actions/setup-python@v2
      - run: pip install black
      - run: black --check .
=======
      - uses: jpetrucciani/black-check@19.10b0
  mypy:
    runs-on: ubuntu-latest
    steps:
      - uses: actions/checkout@v2
      # Default version is 3.x (latest)
      - uses: actions/setup-python@v2
      - run: pip install mypy
      - run: mypy riot/ tests/
>>>>>>> 17e168b2
  test:
    strategy:
      matrix:
        python-version: [3.6, 3.7, 3.8]
    runs-on: ubuntu-latest
    steps:
      - uses: actions/checkout@v2
      - name: Setup Python
        uses: actions/setup-python@v2
        with:
          python-version: ${{ matrix.python-version }}
      - name: Install Riot
        # Install Riot (".") + test dependencies
        run: pip install . pytest
      - name: Run tests
        run: pytest tests/<|MERGE_RESOLUTION|>--- conflicted
+++ resolved
@@ -5,13 +5,10 @@
     runs-on: ubuntu-latest
     steps:
       - uses: actions/checkout@v2
-<<<<<<< HEAD
       # Default version is 3.x (latest)
       - uses: actions/setup-python@v2
       - run: pip install black
       - run: black --check .
-=======
-      - uses: jpetrucciani/black-check@19.10b0
   mypy:
     runs-on: ubuntu-latest
     steps:
@@ -20,7 +17,6 @@
       - uses: actions/setup-python@v2
       - run: pip install mypy
       - run: mypy riot/ tests/
->>>>>>> 17e168b2
   test:
     strategy:
       matrix:
