--- conflicted
+++ resolved
@@ -55,11 +55,7 @@
     strategy:
       matrix:
         os: [ubuntu-latest, macos-latest]
-<<<<<<< HEAD
-        python-version: ["3.7", "3.8", "3.9", "3.10", pypy-3.7]
-=======
         python-version: ["3.7", "3.8", "3.9", "3.10", "3.11", pypy-3.7]
->>>>>>> d2b8f229
     runs-on: ${{ matrix.os }}
     steps:
       - uses: actions/checkout@v2
