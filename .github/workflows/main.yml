--- conflicted
+++ resolved
@@ -24,14 +24,9 @@
   test:
     strategy:
       matrix:
-<<<<<<< HEAD
         os: [ubuntu-latest, macos-latest, windows-latest]
-        python-version: [3.6, 3.7, 3.8]
+        python-version: [3.6, 3.7, 3.8, 3.9]
     runs-on: ${{ matrix.os }}
-=======
-        python-version: [3.6, 3.7, 3.8, 3.9]
-    runs-on: ubuntu-latest
->>>>>>> 05dcfd92
     steps:
       - uses: actions/checkout@v2
       - name: Setup Python
