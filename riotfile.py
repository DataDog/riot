--- conflicted
+++ resolved
@@ -12,14 +12,9 @@
             },
             pys=[3.7, 3.8, 3.9],
             pkgs={
-<<<<<<< HEAD
                 "pytest": "",
+                "pytest-cov": "",
                 "mock": "",
-=======
-                "pytest": [""],
-                "pytest-cov": [""],
-                "mock": [""],
->>>>>>> 0559cedf
             },
         ),
         Venv(
