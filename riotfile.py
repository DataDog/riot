--- conflicted
+++ resolved
@@ -60,13 +60,9 @@
             command="sphinx-build {cmdargs} -W -b html docs docs/_build/",
             pkgs={
                 "sphinx": "==3.3",
-<<<<<<< HEAD
                 "sphinx-rtd-theme": "==0.5.0",
                 "sphinx-click": "==2.5.0",
-                "reno": "",
-=======
                 "reno": latest,
->>>>>>> 5faf77e9
             },
         ),
     ],
