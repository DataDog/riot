--- conflicted
+++ resolved
@@ -6,11 +6,7 @@
         Venv(
             name="test",
             command="pytest -n auto --dist loadscope {cmdargs}",
-<<<<<<< HEAD
-            pys=["3.7", "3.8", "3.9", "3.10"],
-=======
             pys=["3.7", "3.8", "3.9", "3.10", "3.11"],
->>>>>>> d2b8f229
             pkgs={
                 "pytest": latest,
                 "pytest-cov": latest,
