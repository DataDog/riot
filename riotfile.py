--- conflicted
+++ resolved
@@ -47,18 +47,18 @@
             },
         ),
         Venv(
-<<<<<<< HEAD
-            name="docs",
-            command="sphinx-build -W -b html docs docs/_build/",
-            pkgs={
-                "sphinx": ["==3.3"],
-=======
             pys=[3.6, 3.7, 3.8, 3.9],
             name="codecov",
             command="bash <(curl -s https://codecov.io/bash)",
             pkgs={
                 "coverage": [""],
->>>>>>> ad851ab6
+            },
+        ),
+        Venv(
+            name="docs",
+            command="sphinx-build -W -b html docs docs/_build/",
+            pkgs={
+                "sphinx": ["==3.3"],
             },
         ),
     ],
