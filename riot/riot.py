--- conflicted
+++ resolved
@@ -274,11 +274,7 @@
             env.update(dict(env_spec))
 
             # Bubble up pys
-<<<<<<< HEAD
-            pys = self.pys or [parent_inst.py if parent_inst is not None else None]
-=======
-            pys = self.pys or [parent_inst.py if parent_inst else None]  # type: ignore[attr-defined]
->>>>>>> 886dbf87
+            pys = self.pys or [parent_inst.py if parent_inst is not None else None]  # type: ignore[attr-defined]
 
             for py in pys:
                 for pkgs in expand_specs(self.pkgs):  # type: ignore[attr-defined]
