import dataclasses
import importlib.abc
import importlib.util
import itertools
import logging
import os
import shutil
import subprocess
import sys
import traceback
import typing as t


logger = logging.getLogger(__name__)

SHELL = "/bin/bash"
ENCODING = sys.getdefaultencoding()


if t.TYPE_CHECKING or sys.version_info[:2] >= (3, 9):
    _T_CompletedProcess = subprocess.CompletedProcess[str]
else:
    _T_CompletedProcess = subprocess.CompletedProcess


_K = t.TypeVar("_K")
_V = t.TypeVar("_V")


class AttrDict(t.Dict[_K, _V]):
    def __init__(self, *args, **kwargs):
        super(AttrDict, self).__init__(*args, **kwargs)
        self.__dict__ = self


def rm_singletons(d: t.Dict[_K, t.Union[_V, t.List[_V]]]) -> t.Dict[_K, t.List[_V]]:
    """Convert single values in a dictionary to a list with that value.

    >>> rm_singletons({ "k": "v" })
    {'k': ['v']}
    >>> rm_singletons({ "k": ["v"] })
    {'k': ['v']}
    >>> rm_singletons({ "k": ["v", "x", "y"] })
    {'k': ['v', 'x', 'y']}
    >>> rm_singletons({ "k": [1, 2, 3] })
    {'k': [1, 2, 3]}
    """
    return {k: to_list(v) for k, v in d.items()}


def to_list(x: t.Union[_K, t.List[_K]]) -> t.List[_K]:
    """Convert a single value to a list containing that value.

    >>> to_list(["x", "y", "z"])
    ['x', 'y', 'z']
    >>> to_list(["x"])
    ['x']
    >>> to_list("x")
    ['x']
    >>> to_list(1)
    [1]
    """
    return [x] if not isinstance(x, list) else x


@dataclasses.dataclass(unsafe_hash=True, eq=True)
class Interpreter:
    _T_hint = t.Union[float, int, str]

    hint: dataclasses.InitVar[_T_hint]
    _hint: str = dataclasses.field(init=False)

    def __post_init__(self, hint: _T_hint) -> None:
        """Normalize the data."""
        self._hint = str(hint)

    def __str__(self) -> str:
        """Return the path of the interpreter executable."""
        return repr(self)

    def version(self) -> str:
        path = self.path()

        output = subprocess.check_output([path, "--version"])
        version = output.decode().strip().split(" ")[1]
        return version

    def path(self) -> str:
        """Return the Python interpreter path or raise.

        This defers the error until the interpeter is actually required. This is
        desirable for cases where a user might not require all the mentioned
        interpreters to be installed for their usage.
        """
        py_ex = shutil.which(self._hint)

        if not py_ex:
            py_ex = shutil.which(f"python{self._hint}")

        if py_ex:
            return py_ex

        raise FileNotFoundError(f"Python interpreter {self._hint} not found")


@dataclasses.dataclass
class Venv:
<<<<<<< HEAD
    """Specifies how to build and run a virtual environment.

    Venvs can be nested to benefit from inheriting from a parent Venv. All
    attributes are passed down to child Venvs. The child Venvs can override
    parent attributes with the semantics defined below.

    Example::

        Venv(
          pys=[3.9],
          venvs=[
              Venv(
                  name="mypy",
                  command="mypy",
                  pkgs={
                      "mypy": "==0.790",
                  },
              ),
              Venv(
                  name="test",
                  pys=["3.7", "3.8", "3.9"],
                  command="pytest",
                  pkgs={
                      "pytest": "==6.1.2",
                  },
              ),
          ])

    Args:
        name (str): Name of the instance. Overrides parent value.
        command (str): Command to run in the virtual environment. Overrides parent value.
        pys  (List[float]): Python versions. Overrides parent value.
        pkgs (Dict[str, Union[str, List[str]]]): Packages and version(s) to install into the virtual env. Merges and overrides parent values.
        env  (Dict[str, Union[str, List[str]]]): Environment variables to define in the virtual env. Merges and overrides parent values.
        venvs (List[Venv]): List of Venvs that inherit the properties of this Venv (unless they are overridden).
    """

    pys: dataclasses.InitVar[t.List[float]] = None
=======
    pys: dataclasses.InitVar[t.List[Interpreter]] = None
>>>>>>> d2c45464
    pkgs: dataclasses.InitVar[t.Dict[str, t.List[str]]] = None
    env: dataclasses.InitVar[t.Dict[str, t.List[str]]] = None
    name: t.Optional[str] = None
    command: t.Optional[str] = None
    venvs: t.List["Venv"] = dataclasses.field(default_factory=list)

    def __post_init__(self, pys, pkgs, env):
        """Normalize the data."""
        self.pys = [Interpreter(py) for py in to_list(pys)] if pys is not None else []
        self.pkgs = rm_singletons(pkgs) if pkgs else {}
        self.env = rm_singletons(env) if env else {}

    def resolve(self, parents: t.List["Venv"]) -> "Venv":
        if not parents:
            return self
        else:
            venv = Venv()
            for parent in parents + [self]:
                if parent.name:
                    venv.name = parent.name
                if parent.pys:
                    venv.pys = parent.pys
                if parent.command:
                    venv.command = parent.command
                venv.env.update(parent.env)
                venv.pkgs.update(parent.pkgs)
            return venv

    def instances(
        self,
        pattern: t.Pattern[str],
        parents: t.List["Venv"] = [],
    ) -> t.Generator["VenvInstance", None, None]:
        for venv in self.venvs:
            if venv.name and not pattern.match(venv.name):
                logger.debug("Skipping venv '%s' due to mismatch.", venv.name)
                continue
            else:
                for inst in venv.instances(parents=parents + [self], pattern=pattern):
                    if inst:
                        yield inst
        else:
            resolved = self.resolve(parents)

            # If the venv doesn't have a command or python then skip it.
            if not resolved.command or not resolved.pys:
                logger.debug("Skipping venv %r as it's not runnable.", self)
                return

            # Expand out the instances for the venv.
            for env in expand_specs(resolved.env):
                for py in resolved.pys:
                    for pkgs in expand_specs(resolved.pkgs):
                        yield VenvInstance(
                            name=resolved.name,
                            command=resolved.command,
                            py=py,
                            env=env,
                            pkgs=pkgs,
                        )


@dataclasses.dataclass
class VenvInstance:
    name: t.Optional[str]
    py: Interpreter
    command: str
    env: t.Tuple[t.Tuple[str, str]]
    pkgs: t.Tuple[t.Tuple[str, str]]


@dataclasses.dataclass
class VenvInstanceResult:
    instance: VenvInstance
    venv_name: str
    pkgstr: str
    code: int = 1


class CmdFailure(Exception):
    def __init__(self, msg, completed_proc):
        self.msg = msg
        self.proc = completed_proc
        self.code = completed_proc.returncode
        super().__init__(self, msg)


@dataclasses.dataclass
class Session:
    venv: Venv

    @classmethod
    def from_config_file(cls, path: str) -> "Session":
        spec = importlib.util.spec_from_file_location("riotfile", path)
        if not spec:
            raise Exception(
                f"Invalid file format for riotfile. Expected file with .py extension got '{path}'."
            )
        config = importlib.util.module_from_spec(spec)

        # DEV: MyPy has `ModuleSpec.loader` as `Optional[_Loader`]` which doesn't have `exec_module`
        # https://github.com/python/typeshed/blob/fe58699ca5c9ee4838378adb88aaf9323e9bbcf0/stdlib/3/_importlib_modulespec.pyi#L13-L44
        try:
            t.cast(importlib.abc.Loader, spec.loader).exec_module(config)
        except Exception as e:
            raise Exception(
                f"Failed to parse riotfile '{path}'.\n{traceback.format_exc()}"
            ) from e
        else:
            venv = getattr(config, "venv", Venv())
            return cls(venv=venv)

    def run(
        self,
        pattern: t.Pattern[str],
        venv_pattern: t.Pattern[str],
        skip_base_install: bool = False,
        recreate_venvs: bool = False,
        out: t.TextIO = sys.stdout,
        pass_env: bool = False,
        cmdargs: t.Optional[t.Sequence[str]] = None,
        pythons: t.Optional[t.Set[Interpreter]] = None,
    ) -> None:
        results = []

        self.generate_base_venvs(
            pattern,
            recreate=recreate_venvs,
            skip_deps=skip_base_install,
            pythons=pythons,
        )

        for inst in self.venv.instances(pattern=pattern):
            if pythons and inst.py not in pythons:
                logger.debug(
                    "Skipping venv instance %s due to interpreter mismatch", inst
                )
                continue

            base_venv = get_base_venv_path(inst.py.version())

            # Resolve the packages required for this instance.
            pkgs: t.Dict[str, str] = {
                name: version for name, version in inst.pkgs if version is not None
            }

            if pkgs:
                venv_name = get_venv_directory_name(base_venv, pkgs)
                pkg_str = " ".join(
                    [f"'{get_pep_dep(lib, version)}'" for lib, version in pkgs.items()]
                )
            else:
                venv_name = base_venv
                pkg_str = ""

            if not venv_pattern.search(venv_name):
                logger.debug(
                    "Skipping venv instance '%s' due to pattern mismatch", venv_name
                )
                continue

            # Result which will be updated with the test outcome.
            result = VenvInstanceResult(
                instance=inst, venv_name=venv_name, pkgstr=pkg_str
            )

            try:
                if pkgs:
                    # Copy the base venv to use for this venv.
                    logger.info(
                        "Copying base virtualenv '%s' into virtualenv '%s'.",
                        base_venv,
                        venv_name,
                    )
                    try:
                        shutil.copytree(base_venv, venv_name)
                    except FileNotFoundError:
                        logger.info("Base virtualenv '%s' does not exist", venv_name)
                        continue
                    except FileExistsError:
                        # Assume the venv already exists and works fine
                        logger.info("Virtualenv '%s' already exists", venv_name)

                    logger.info("Installing venv dependencies %s.", pkg_str)
                    try:
                        run_cmd_venv(
                            venv_name,
                            f"pip --disable-pip-version-check install {pkg_str}",
                        )
                    except CmdFailure as e:
                        raise CmdFailure(
                            f"Failed to install venv dependencies {pkg_str}\n{e.proc.stdout}",
                            e.proc,
                        )

                # Generate the environment for the instance.
                env = os.environ.copy() if pass_env else {}

                # Add in the instance env vars.
                for k, v in inst.env:
                    resolved_val = v(AttrDict(pkgs=pkgs)) if callable(v) else v
                    if resolved_val is not None:
                        if k in env:
                            logger.debug("Venv overrides environment variable %s", k)
                        env[k] = resolved_val

                # Finally, run the test in the venv.
                cmd = inst.command
                env_str = " ".join(f"{k}={v}" for k, v in env.items())
                logger.info("Running command '%s' with environment '%s'.", cmd, env_str)
                try:
                    # Pipe the command output directly to `out` since we
                    # don't need to store it.
                    run_cmd_venv(venv_name, cmd, stdout=out, env=env, cmdargs=cmdargs)
                except CmdFailure as e:
                    raise CmdFailure(
                        f"Test failed with exit code {e.proc.returncode}", e.proc
                    )
            except CmdFailure as e:
                result.code = e.code
                print(e.msg, file=out)
            except KeyboardInterrupt:
                result.code = 1
                break
            except Exception:
                logger.error("Test runner failed", exc_info=True)
                sys.exit(1)
            else:
                result.code = 0
            finally:
                results.append(result)

        print("\n-------------------summary-------------------", file=out)
        for r in results:
            failed = r.code != 0
            status_char = "✖️" if failed else "✔️"
            env_str = get_env_str(r.instance.env)
            s = f"{status_char}  {r.instance.name}: {env_str} {r.instance.py} {r.pkgstr}"
            print(s, file=out)

        if any(True for r in results if r.code != 0):
            sys.exit(1)

    def list_venvs(self, pattern, venv_pattern, pythons=None, out=sys.stdout):
        for inst in self.venv.instances(pattern=pattern):
            if pythons and inst.py not in pythons:
                continue
            base_venv = get_base_venv_path(inst.py)
            if not venv_pattern.search(
                get_venv_directory_name(base_venv, dict(inst.pkgs))
            ):
                continue
            pkgs_str = " ".join(
                f"'{get_pep_dep(name, version)}'" for name, version in inst.pkgs
            )
            env_str = get_env_str(inst.env)
            py_str = f"{inst.py}"
            print(f"{inst.name} {env_str} {py_str} {pkgs_str}", file=out)

    def generate_base_venvs(
        self,
        pattern: t.Pattern[str],
        recreate: bool,
        skip_deps: bool,
        pythons: t.Optional[t.Set[Interpreter]],
    ) -> None:
        """Generate all the required base venvs."""
        # Find all the python versions used.
        required_pys = set([inst.py for inst in self.venv.instances(pattern=pattern)])
        # Apply Python filters.
        if pythons:
            required_pys = required_pys.intersection(pythons)

        logger.info(
            "Generating virtual environments for interpreters %s",
            ",".join(str(s) for s in required_pys),
        )

        for py in required_pys:
            try:
                venv_path = create_base_venv(py, recreate)
            except CmdFailure as e:
                logger.error("Failed to create virtual environment.\n%s", e.proc.stdout)
            except FileNotFoundError:
                logger.error("Python version '%s' not found.", py)
            else:
                if skip_deps:
                    logger.info("Skipping global deps install.")
                    continue

                # Install the dev package into the base venv.
                logger.info("Installing dev package.")
                try:
                    run_cmd_venv(
                        venv_path, "pip --disable-pip-version-check install -e ."
                    )
                except CmdFailure as e:
                    logger.error("Dev install failed, aborting!\n%s", e.proc.stdout)
                    sys.exit(1)


def rmchars(chars: str, s: str) -> str:
    for c in chars:
        s = s.replace(c, "")
    return s


def get_pep_dep(libname: str, version: str) -> str:
    """Return a valid PEP 508 dependency string.

    ref: https://www.python.org/dev/peps/pep-0508/
    """
    return f"{libname}{version}"


def get_venv_directory_name(base_venv, pkgs):
    # Strip special characters for the venv directory name.
    venv_postfix = "_".join([f"{n}{rmchars('<=>.,', v)}" for n, v in pkgs.items()])
    return f"{base_venv}_{venv_postfix}"


def get_env_str(envs: t.Sequence[t.Tuple[str, str]]) -> str:
    return " ".join(f"{k}={v}" for k, v in envs)


def get_base_venv_path(pyversion: str) -> str:
    """Return the base virtual environment path relative to the current directory."""
    pyversion = str(pyversion).replace(".", "")
    return f".riot/.venv_py{pyversion}"


_T_stdio = t.Union[None, int, t.IO[t.Any]]


def run_cmd(
    args: t.Union[str, t.Sequence[str]],
    shell: bool = False,
    stdout: _T_stdio = subprocess.PIPE,
    cmdargs: t.Optional[t.Sequence[str]] = None,
    executable: t.Optional[str] = None,
) -> _T_CompletedProcess:
    if shell:
        executable = SHELL

    if cmdargs and not isinstance(args, str):
        # FIXME(jd): make it work
        raise RuntimeError("Cannot use cmdargs with non-string command")

    if isinstance(args, str):
        args = args.format(cmdargs=(" ".join(cmdargs) if cmdargs else ""))

    logger.debug("Running command %s", args)
    # FIXME Remove type: ignore when https://github.com/python/typeshed/pull/4789 is released
    r = subprocess.run(args, encoding=ENCODING, stdout=stdout, executable=executable, shell=shell)  # type: ignore[arg-type]
    logger.debug(r.stdout)

    if r.returncode != 0:
        raise CmdFailure("Command %s failed with code %s." % (args[0], r.returncode), r)
    return r


def create_base_venv(interpreter: Interpreter, recreate: bool) -> str:
    """Attempt to create a virtual environment for `pyversion`.

    :param pyversion: string or int representing the major.minor Python
                      version. eg. 3.7, "3.8".
    """
    version = interpreter.version()
    path = get_base_venv_path(version)

    if os.path.isdir(path) and not recreate:
        logger.info("Skipping creation of virtualenv '%s' as it already exists.", path)
        return path

    py_ex = interpreter.path()
    logger.info("Creating virtualenv '%s' with interpreter '%s'.", path, py_ex)
    run_cmd(["virtualenv", f"--python={py_ex}", path], stdout=subprocess.PIPE)
    return path


def get_venv_command(venv_path: str, cmd: str) -> str:
    """Return the command string used to execute `cmd` in virtual env located at `venv_path`."""
    return f"source {venv_path}/bin/activate && {cmd}"


def run_cmd_venv(
    venv: str,
    args: str,
    stdout: _T_stdio = subprocess.PIPE,
    cmdargs: t.Optional[t.Sequence[str]] = None,
    executable: t.Optional[str] = None,
    env: t.Dict[str, str] = None,
) -> _T_CompletedProcess:
    cmd = get_venv_command(venv, args)

    if env is None:
        env = {}

    env_str = " ".join(f"{k}={v}" for k, v in env.items())

    logger.debug("Executing command '%s' with environment '%s'", cmd, env_str)
    return run_cmd(
        cmd, stdout=stdout, cmdargs=cmdargs, executable=executable, shell=True
    )


def expand_specs(specs: t.Dict[_K, t.List[_V]]) -> t.Iterator[t.Tuple[t.Tuple[_K, _V]]]:
    """Return the product of all items from the passed dictionary.

    In summary:

    {X: [X0, X1, ...], Y: [Y0, Y1, ...]} ->
      [(X, X0), (Y, Y0)), ((X, X0), (Y, Y1)), ((X, X1), (Y, Y0)), ((X, X1), (Y, Y1)]

    >>> list(expand_specs({"x": ["x0", "x1"]}))
    [(('x', 'x0'),), (('x', 'x1'),)]
    >>> list(expand_specs({"x": ["x0", "x1"], "y": ["y0", "y1"]}))
    [(('x', 'x0'), ('y', 'y0')), (('x', 'x0'), ('y', 'y1')), (('x', 'x1'), ('y', 'y0')), (('x', 'x1'), ('y', 'y1'))]
    """
    all_vals = [[(name, val) for val in vals] for name, vals in specs.items()]

    # Need to cast because the * star typeshed of itertools.product returns Any
    return t.cast(t.Iterator[t.Tuple[t.Tuple[_K, _V]]], itertools.product(*all_vals))<|MERGE_RESOLUTION|>--- conflicted
+++ resolved
@@ -105,7 +105,6 @@
 
 @dataclasses.dataclass
 class Venv:
-<<<<<<< HEAD
     """Specifies how to build and run a virtual environment.
 
     Venvs can be nested to benefit from inheriting from a parent Venv. All
@@ -143,10 +142,7 @@
         venvs (List[Venv]): List of Venvs that inherit the properties of this Venv (unless they are overridden).
     """
 
-    pys: dataclasses.InitVar[t.List[float]] = None
-=======
     pys: dataclasses.InitVar[t.List[Interpreter]] = None
->>>>>>> d2c45464
     pkgs: dataclasses.InitVar[t.Dict[str, t.List[str]]] = None
     env: dataclasses.InitVar[t.Dict[str, t.List[str]]] = None
     name: t.Optional[str] = None
