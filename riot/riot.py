--- conflicted
+++ resolved
@@ -229,23 +229,15 @@
             py_str = f"Python {case.py}"
             print(f" {env_str} {py_str} {pkgs_str}", file=out)
 
-<<<<<<< HEAD
-    def generate_base_venvs(self, pattern, recreate, skip_deps, pythons):
-=======
     def generate_base_venvs(self, pattern: t.Pattern, recreate, skip_deps, pythons):
->>>>>>> eb782189
         """Generate all the required base venvs for `suites`."""
         # Find all the python versions used.
         required_pys = set(
             [case.py for case in suites_iter(self.suites, pattern=pattern)]
         )
         # Apply Python filters.
-<<<<<<< HEAD
-        required_pys = required_pys.intersection(pythons)
-=======
         if pythons:
             required_pys = required_pys.intersection(pythons)
->>>>>>> eb782189
 
         logger.info(
             "Generating virtual environments for Python versions %s",
