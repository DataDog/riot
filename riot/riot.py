import dataclasses
import importlib.abc
import importlib.util
import collections
import itertools
import logging
import os
import shutil
import subprocess
import sys
import typing as t

logger = logging.getLogger(__name__)

SHELL = "/bin/bash"
ENCODING = sys.getdefaultencoding()


if t.TYPE_CHECKING or sys.version_info[:2] >= (3, 9):
    _T_CompletedProcess = subprocess.CompletedProcess[str]
else:
    _T_CompletedProcess = subprocess.CompletedProcess


_K = t.TypeVar("_K")
_V = t.TypeVar("_V")


class AttrDict(t.Dict[_K, _V]):
    def __init__(self, *args, **kwargs):
        super(AttrDict, self).__init__(*args, **kwargs)
        self.__dict__ = self


<<<<<<< HEAD
_K = t.TypeVar("_K")

def rm_singletons(
    d: t.Dict[_K, t.Union[str, t.List[str]]]
) -> t.Dict[_K, t.List[str]]:
    return {k: [v] if isinstance(v, str) else v for k, v in d.items()}


def to_list(x: t.Union[_K, t.List[_K]]) -> t.List[_K]:
    return [x] if not isinstance(x, collections.abc.Iterable) else x


@attr.s
class Venv:
    name: t.Optional[str] = attr.ib(default=None)
    command: t.Optional[str] = attr.ib(default=None)
    pys: t.List[float] = attr.ib(converter=to_list, factory=list)
    pkgs: t.Dict[str, t.List[str]] = attr.ib(converter=rm_singletons, factory=dict)
    env: t.Dict[str, t.List[str]] = attr.ib(converter=rm_singletons, factory=dict)
    venvs: t.List["Venv"] = attr.ib(factory=list)
=======
@dataclasses.dataclass
class Venv:
    name: t.Optional[str] = None
    command: t.Optional[str] = None
    pys: t.List[float] = dataclasses.field(default_factory=list)
    pkgs: t.Dict[str, t.List[str]] = dataclasses.field(default_factory=dict)
    env: t.Dict[str, t.List[str]] = dataclasses.field(default_factory=dict)
    venvs: t.List["Venv"] = dataclasses.field(default_factory=list)
>>>>>>> 0559cedf

    def resolve(self, parents: t.List["Venv"]) -> "Venv":
        if not parents:
            return self
        else:
            venv = Venv()
            for parent in parents + [self]:
                if parent.name:
                    venv.name = parent.name
                if parent.pys:
                    venv.pys = parent.pys
                if parent.command:
                    venv.command = parent.command
                venv.env.update(parent.env)
                venv.pkgs.update(parent.pkgs)
            return venv

    def instances(
        self,
        pattern: t.Pattern[str],
        parents: t.List["Venv"] = [],
    ) -> t.Generator["VenvInstance", None, None]:
        for venv in self.venvs:
            if venv.name and not pattern.match(venv.name):
                logger.debug("Skipping venv '%s' due to mismatch.", venv.name)
                continue
            else:
                for inst in venv.instances(parents=parents + [self], pattern=pattern):
                    if inst:
                        yield inst
        else:
            resolved = self.resolve(parents)

            # If the venv doesn't have a command or python then skip it.
            if not resolved.command or not resolved.pys:
                logger.debug("Skipping venv %r as it's not runnable.", self)
                return

            # Expand out the instances for the venv.
            for env in expand_specs(resolved.env):
                for py in resolved.pys:
                    for pkgs in expand_specs(resolved.pkgs):
                        yield VenvInstance(
                            name=resolved.name,
                            command=resolved.command,
                            py=py,
                            env=env,
                            pkgs=pkgs,
                        )


@dataclasses.dataclass
class VenvInstance:
    name: t.Optional[str]
    py: float
    command: str
    env: t.Tuple[t.Tuple[str, str]]
    pkgs: t.Tuple[t.Tuple[str, str]]


@dataclasses.dataclass
class VenvInstanceResult:
    instance: VenvInstance
    venv_name: str
    pkgstr: str
    code: int = 1


class CmdFailure(Exception):
    def __init__(self, msg, completed_proc):
        self.msg = msg
        self.proc = completed_proc
        self.code = completed_proc.returncode
        super().__init__(self, msg)


@dataclasses.dataclass
class Session:
    venv: Venv

    @classmethod
    def from_config_file(cls, path: str) -> "Session":
        spec = importlib.util.spec_from_file_location("riotfile", path)
        config = importlib.util.module_from_spec(spec)

        # DEV: MyPy has `ModuleSpec.loader` as `Optional[_Loader`]` which doesn't have `exec_module`
        # https://github.com/python/typeshed/blob/fe58699ca5c9ee4838378adb88aaf9323e9bbcf0/stdlib/3/_importlib_modulespec.pyi#L13-L44
        t.cast(importlib.abc.Loader, spec.loader).exec_module(config)

        venv = getattr(config, "venv", Venv())
        return cls(venv=venv)

    def run(
        self,
        pattern: t.Pattern[str],
        skip_base_install: bool = False,
        recreate_venvs: bool = False,
        out: t.TextIO = sys.stdout,
        pass_env: bool = False,
        cmdargs: t.Optional[str] = None,
        pythons: t.Optional[t.Set[str]] = None,
    ) -> None:
        results = []

        self.generate_base_venvs(
            pattern,
            recreate=recreate_venvs,
            skip_deps=skip_base_install,
            pythons=pythons,
        )

        for inst in self.venv.instances(pattern=pattern):
            if pythons and inst.py not in pythons:
                logger.debug("Skipping venv instance %s due to Python version", inst)
                continue

            base_venv = get_base_venv_path(inst.py)

            # Resolve the packages required for this instance.
            pkgs: t.Dict[str, str] = {
                name: version for name, version in inst.pkgs if version is not None
            }

            if pkgs:
                # Strip special characters for the venv directory name.
                venv_postfix = "_".join(
                    [f"{n}{rmchars('<=>.,', v)}" for n, v in pkgs.items()]
                )
                venv_name = f"{base_venv}_{venv_postfix}"
                pkg_str = " ".join(
                    [f"'{get_pep_dep(lib, version)}'" for lib, version in pkgs.items()]
                )
            else:
                venv_name = base_venv
                pkg_str = ""

            # Result which will be updated with the test outcome.
            result = VenvInstanceResult(
                instance=inst, venv_name=venv_name, pkgstr=pkg_str
            )

            try:
                if pkgs:
                    # Copy the base venv to use for this venv.
                    logger.info(
                        "Copying base virtualenv '%s' into virtualenv '%s'.",
                        base_venv,
                        venv_name,
                    )
                    try:
                        shutil.copytree(base_venv, venv_name)
                    except FileNotFoundError:
                        logger.info("Base virtualenv '%s' does not exist", venv_name)
                        continue
                    except FileExistsError:
                        # Assume the venv already exists and works fine
                        logger.info("Virtualenv '%s' already exists", venv_name)

                    logger.info("Installing venv dependencies %s.", pkg_str)
                    try:
                        run_cmd_venv(
                            venv_name,
                            f"pip --disable-pip-version-check install {pkg_str}",
                        )
                    except CmdFailure as e:
                        raise CmdFailure(
                            f"Failed to install venv dependencies {pkg_str}\n{e.proc.stdout}",
                            e.proc,
                        )

                # Generate the environment for the instance.
                env = os.environ.copy() if pass_env else {}

                # Add in the instance env vars.
                for k, v in inst.env:
                    resolved_val = v(AttrDict(pkgs=pkgs)) if callable(v) else v
                    if resolved_val is not None:
                        if k in env:
                            logger.debug("Venv overrides environment variable %s", k)
                        env[k] = resolved_val

                # Finally, run the test in the venv.
                cmd = inst.command
                env_str = " ".join(f"{k}={v}" for k, v in env.items())
                logger.info("Running command '%s' with environment '%s'.", cmd, env_str)
                try:
                    # Pipe the command output directly to `out` since we
                    # don't need to store it.
                    run_cmd_venv(venv_name, cmd, stdout=out, env=env, cmdargs=cmdargs)
                except CmdFailure as e:
                    raise CmdFailure(
                        f"Test failed with exit code {e.proc.returncode}", e.proc
                    )
            except CmdFailure as e:
                result.code = e.code
                print(e.msg, file=out)
            except KeyboardInterrupt:
                result.code = 1
                break
            except Exception:
                logger.error("Test runner failed", exc_info=True)
                sys.exit(1)
            else:
                result.code = 0
            finally:
                results.append(result)

        print("\n-------------------summary-------------------", file=out)
        for r in results:
            failed = r.code != 0
            status_char = "✖️" if failed else "✔️"
            env_str = get_env_str(r.instance.env)
            s = f"{status_char}  {r.instance.name}: {env_str} python{r.instance.py} {r.pkgstr}"
            print(s, file=out)

        if any(True for r in results if r.code != 0):
            sys.exit(1)

    def list_venvs(self, pattern, pythons=None, out=sys.stdout):
        for inst in self.venv.instances(pattern=pattern):
            if pythons and inst.py not in pythons:
                continue
            pkgs_str = " ".join(
                f"'{get_pep_dep(name, version)}'" for name, version in inst.pkgs
            )
            env_str = get_env_str(inst.env)
            py_str = f"Python {inst.py}"
            print(f"{inst.name} {env_str} {py_str} {pkgs_str}", file=out)

    def generate_base_venvs(
        self,
        pattern: t.Pattern[str],
        recreate: bool,
        skip_deps: bool,
        pythons: t.Optional[t.Set[str]],
    ) -> None:
        """Generate all the required base venvs."""
        # Find all the python versions used.
        required_pys = set([inst.py for inst in self.venv.instances(pattern=pattern)])
        # Apply Python filters.
        if pythons:
            required_pys = required_pys.intersection(pythons)

        logger.info(
            "Generating virtual environments for Python versions %s",
            ",".join(str(s) for s in required_pys),
        )

        for py in required_pys:
            try:
                venv_path = create_base_venv(py, recreate=recreate)
            except CmdFailure as e:
                logger.error("Failed to create virtual environment.\n%s", e.proc.stdout)
            except FileNotFoundError:
                logger.error("Python version '%s' not found.", py)
            else:
                if skip_deps:
                    logger.info("Skipping global deps install.")
                    continue

                # Install the dev package into the base venv.
                logger.info("Installing dev package.")
                try:
                    run_cmd_venv(
                        venv_path, "pip --disable-pip-version-check install -e ."
                    )
                except CmdFailure as e:
                    logger.error("Dev install failed, aborting!\n%s", e.proc.stdout)
                    sys.exit(1)


def rmchars(chars: str, s: str) -> str:
    for c in chars:
        s = s.replace(c, "")
    return s


def get_pep_dep(libname: str, version: str) -> str:
    """Return a valid PEP 508 dependency string.

    ref: https://www.python.org/dev/peps/pep-0508/
    """
    return f"{libname}{version}"


def get_env_str(envs: t.Sequence[t.Tuple[str, str]]) -> str:
    return " ".join(f"{k}={v}" for k, v in envs)


def get_base_venv_path(pyversion):
    """Return the base virtual environment path relative to the current directory."""
    pyversion = str(pyversion).replace(".", "")
    return f".riot/.venv_py{pyversion}"


_T_stdio = t.Union[None, int, t.IO[t.Any]]


def run_cmd(
    args: t.Union[str, t.Sequence[str]],
    shell: bool = False,
    stdout: _T_stdio = subprocess.PIPE,
    cmdargs: t.Optional[str] = None,
    executable: t.Optional[str] = None,
) -> _T_CompletedProcess:
    if shell:
        executable = SHELL

    # insert command args if passed
    if cmdargs is not None:
        if not isinstance(args, str):
            # FIXME(jd): make it work
            raise RuntimeError("Cannot use cmdargs with non-string command")
        args = args.format(cmdargs=cmdargs)

    logger.debug("Running command %s", args)
    # FIXME Remove type: ignore when https://github.com/python/typeshed/pull/4789 is released
    r = subprocess.run(args, encoding=ENCODING, stdout=stdout, executable=executable, shell=shell)  # type: ignore[arg-type]
    logger.debug(r.stdout)

    if r.returncode != 0:
        raise CmdFailure("Command %s failed with code %s." % (args[0], r.returncode), r)
    return r


def create_base_venv(pyversion, path=None, recreate=True):
    """Attempt to create a virtual environment for `pyversion`.

    :param pyversion: string or int representing the major.minor Python
                      version. eg. 3.7, "3.8".
    """
    path = path or get_base_venv_path(pyversion)

    if os.path.isdir(path) and not recreate:
        logger.info("Skipping creation of virtualenv '%s' as it already exists.", path)
        return path

    py_ex = f"python{pyversion}"
    py_ex = shutil.which(py_ex)

    if not py_ex:
        logger.debug("%s interpreter not found", py_ex)
        raise FileNotFoundError
    else:
        logger.info("Found Python interpreter '%s'.", py_ex)

    logger.info("Creating virtualenv '%s' with Python '%s'.", path, py_ex)
    run_cmd(["virtualenv", f"--python={py_ex}", path], stdout=subprocess.PIPE)
    return path


def get_venv_command(venv_path: str, cmd: str) -> str:
    """Return the command string used to execute `cmd` in virtual env located at `venv_path`."""
    return f"source {venv_path}/bin/activate && {cmd}"


def run_cmd_venv(
    venv: str,
    args: str,
    stdout: _T_stdio = subprocess.PIPE,
    cmdargs: t.Optional[str] = None,
    executable: t.Optional[str] = None,
    env: t.Dict[str, str] = None,
) -> _T_CompletedProcess:
    cmd = get_venv_command(venv, args)

    if env is None:
        env = {}

    env_str = " ".join(f"{k}={v}" for k, v in env.items())

    logger.debug("Executing command '%s' with environment '%s'", cmd, env_str)
    return run_cmd(
        cmd, stdout=stdout, cmdargs=cmdargs, executable=executable, shell=True
    )


def expand_specs(specs: t.Dict[_K, t.List[_V]]) -> t.Iterator[t.Tuple[t.Tuple[_K, _V]]]:
    """Return the product of all items from the passed dictionary.

    In summary:

    {X: [X0, X1, ...], Y: [Y0, Y1, ...]} ->
      [(X, X0), (Y, Y0)), ((X, X0), (Y, Y1)), ((X, X1), (Y, Y0)), ((X, X1), (Y, Y1)]
    """
    all_vals = [[(name, val) for val in vals] for name, vals in specs.items()]

    # Need to cast because the * star typeshed of itertools.product returns Any
    return t.cast(t.Iterator[t.Tuple[t.Tuple[_K, _V]]], itertools.product(*all_vals))<|MERGE_RESOLUTION|>--- conflicted
+++ resolved
@@ -1,7 +1,6 @@
 import dataclasses
 import importlib.abc
 import importlib.util
-import collections
 import itertools
 import logging
 import os
@@ -32,37 +31,27 @@
         self.__dict__ = self
 
 
-<<<<<<< HEAD
-_K = t.TypeVar("_K")
-
-def rm_singletons(
-    d: t.Dict[_K, t.Union[str, t.List[str]]]
-) -> t.Dict[_K, t.List[str]]:
+def rm_singletons(d: t.Dict[_K, t.Union[str, t.List[str]]]) -> t.Dict[_K, t.List[str]]:
     return {k: [v] if isinstance(v, str) else v for k, v in d.items()}
 
 
 def to_list(x: t.Union[_K, t.List[_K]]) -> t.List[_K]:
-    return [x] if not isinstance(x, collections.abc.Iterable) else x
-
-
-@attr.s
-class Venv:
-    name: t.Optional[str] = attr.ib(default=None)
-    command: t.Optional[str] = attr.ib(default=None)
-    pys: t.List[float] = attr.ib(converter=to_list, factory=list)
-    pkgs: t.Dict[str, t.List[str]] = attr.ib(converter=rm_singletons, factory=dict)
-    env: t.Dict[str, t.List[str]] = attr.ib(converter=rm_singletons, factory=dict)
-    venvs: t.List["Venv"] = attr.ib(factory=list)
-=======
+    return [x] if not isinstance(x, list) else x
+
+
 @dataclasses.dataclass
 class Venv:
+    pys: dataclasses.InitVar[t.List[float]] = None
+    pkgs: dataclasses.InitVar[t.Dict[str, t.List[str]]] = None
+    env: dataclasses.InitVar[t.Dict[str, t.List[str]]] = None
     name: t.Optional[str] = None
     command: t.Optional[str] = None
-    pys: t.List[float] = dataclasses.field(default_factory=list)
-    pkgs: t.Dict[str, t.List[str]] = dataclasses.field(default_factory=dict)
-    env: t.Dict[str, t.List[str]] = dataclasses.field(default_factory=dict)
     venvs: t.List["Venv"] = dataclasses.field(default_factory=list)
->>>>>>> 0559cedf
+
+    def __post_init__(self, pys, pkgs, env):
+        self.pys = to_list(pys) if pys is not None else []
+        self.pkgs = rm_singletons(pkgs) if pkgs else {}
+        self.env = rm_singletons(env) if env else {}
 
     def resolve(self, parents: t.List["Venv"]) -> "Venv":
         if not parents:
