from contextlib import contextmanager
import dataclasses
import functools
from hashlib import sha256
import importlib.abc
import importlib.util
import itertools
import logging
import os
from pathlib import Path
import shutil
import subprocess
import sys
import tempfile
import traceback
import typing as t

import click
import pexpect
from rich import print as rich_print
from rich.pretty import Pretty
from rich.status import Status
from rich.table import Table

logger = logging.getLogger(__name__)

DEFAULT_RIOT_PATH = ".riot"
DEFAULT_RIOT_ENV_PREFIX = "venv_py"
SETUP_FILES = ["setup.py", "pyproject.toml"]

SHELL = os.getenv("SHELL", "/bin/bash")
ENCODING = sys.getdefaultencoding()
SHELL_RCFILE = """
source {venv_path}/bin/activate
echo -e "\e[31;1m"
echo "                 )  "
echo " (   (        ( /(  "
echo " )(  )\   (   )\()) "
echo "(()\((_)  )\ (_))/  "
echo " ((_)(_) ((_)| |_   "
echo "| '_|| |/ _ \|  _|  "
echo "|_|  |_|\___/ \__|  "
echo -e "\e[0m"
echo -e "\e[33;1mInteractive shell\e[0m"
echo ""
echo -e "* Venv name   : \e[1m{name}\e[0m"
echo -e "* Venv path   : \e[1m{venv_path}\e[0m"
echo -e "* Interpreter : \e[1m$( python -V )\e[0m"
"""


if t.TYPE_CHECKING or sys.version_info[:2] >= (3, 9):
    _T_CompletedProcess = subprocess.CompletedProcess[str]
else:
    _T_CompletedProcess = subprocess.CompletedProcess


_K = t.TypeVar("_K")
_V = t.TypeVar("_V")


def rm_singletons(d: t.Dict[_K, t.Union[_V, t.List[_V]]]) -> t.Dict[_K, t.List[_V]]:
    """Convert single values in a dictionary to a list with that value.

    >>> rm_singletons({ "k": "v" })
    {'k': ['v']}
    >>> rm_singletons({ "k": ["v"] })
    {'k': ['v']}
    >>> rm_singletons({ "k": ["v", "x", "y"] })
    {'k': ['v', 'x', 'y']}
    >>> rm_singletons({ "k": [1, 2, 3] })
    {'k': [1, 2, 3]}
    """
    return {k: to_list(v) for k, v in d.items()}


def to_list(x: t.Union[_K, t.List[_K]]) -> t.List[_K]:
    """Convert a single value to a list containing that value.

    >>> to_list(["x", "y", "z"])
    ['x', 'y', 'z']
    >>> to_list(["x"])
    ['x']
    >>> to_list("x")
    ['x']
    >>> to_list(1)
    [1]
    """
    return [x] if not isinstance(x, list) else x


_T_stdio = t.Union[None, int, t.IO[t.Any]]


class VenvError(Exception):
    pass


@dataclasses.dataclass(unsafe_hash=True, eq=True)
class Interpreter:
    _T_hint = t.Union[float, int, str]

    hint: dataclasses.InitVar[_T_hint]
    _hint: str = dataclasses.field(init=False)

    def __post_init__(self, hint: _T_hint) -> None:
        """Normalize the data."""
        self._hint = str(hint)

    def __str__(self) -> str:
        """Return the path of the interpreter executable."""
        return repr(self)

    @functools.lru_cache()
    def version(self) -> str:
        path = self.path()

        output = subprocess.check_output(
            [
                path,
                "-c",
                'import sys; print("%s.%s.%s" % (sys.version_info.major, sys.version_info.minor, sys.version_info.micro))',
            ],
        )
        return output.decode().strip()

    @functools.lru_cache()
    def version_info(self) -> t.Tuple[int, int, int]:
        return t.cast(
            t.Tuple[int, int, int], tuple(map(int, self.version().split(".")))
        )

    @property
    def bin_path(self) -> t.Optional[str]:
        return os.path.join(self.venv_path, "bin")

    @property
    def site_packages_path(self) -> str:
        version = ".".join((str(_) for _ in self.version_info()[:2]))
        return os.path.join(self.venv_path, "lib", f"python{version}", "site-packages")

    @functools.lru_cache()
    def path(self) -> str:
        """Return the Python interpreter path or raise.

        This defers the error until the interpeter is actually required. This is
        desirable for cases where a user might not require all the mentioned
        interpreters to be installed for their usage.
        """
        py_ex = shutil.which(self._hint)

        if not py_ex:
            py_ex = shutil.which(f"python{self._hint}")

        if py_ex:
            # Ensure that we are getting the path of the actual executable,
            # rather than some wrapping shell script.

            return os.path.abspath(
                subprocess.check_output(
                    [py_ex, "-c", "import sys;print(sys.executable)"]
                )
                .decode()
                .strip()
            )

        raise FileNotFoundError(f"Python interpreter {self._hint} not found")

    @property
    def venv_path(self) -> str:
        """Return the path to the virtual environment for this interpreter."""
        version = self.version().replace(".", "")
        env_base_path = os.environ.get("RIOT_ENV_BASE_PATH", DEFAULT_RIOT_PATH)
        return os.path.abspath(
            os.path.join(env_base_path, f"{DEFAULT_RIOT_ENV_PREFIX}{version}")
        )

    def exists(self) -> bool:
        """Return whether the virtual environment for this interpreter exists."""
        return os.path.isdir(self.venv_path)

    def create_venv(self, recreate: bool, path: t.Optional[str] = None) -> bool:
        """Attempt to create a virtual environment for this intepreter.

        Returns ``True`` if the virtual environment was created or ``False`` if
        it already existed.
        """
        venv_path: str = path or self.venv_path

        if os.path.isdir(venv_path):
            if not recreate:
                logger.info(
                    "Skipping creation of virtualenv '%s' as it already exists.",
                    venv_path,
                )
                return False
            logger.info("Deleting virtualenv '%s'", venv_path)
            shutil.rmtree(venv_path)

        py_ex = self.path()
        logger.info("Creating virtualenv '%s' with interpreter '%s'.", venv_path, py_ex)
        run_cmd(["virtualenv", f"--python={py_ex}", venv_path], stdout=subprocess.PIPE)

        return True


@dataclasses.dataclass
class Venv:
    """Specifies how to build and run a virtual environment.

    Venvs can be nested to benefit from inheriting from a parent Venv. All
    attributes are passed down to child Venvs. The child Venvs can override
    parent attributes with the semantics defined below.

    Example::

        Venv(
          pys=[3.9],
          venvs=[
              Venv(
                  name="mypy",
                  command="mypy",
                  pkgs={
                      "mypy": "==0.790",
                  },
              ),
              Venv(
                  name="test",
                  pys=["3.7", "3.8", "3.9"],
                  command="pytest",
                  pkgs={
                      "pytest": "==6.1.2",
                  },
              ),
          ])

    Args:
        name (str): Name of the instance. Overrides parent value.
        command (str): Command to run in the virtual environment. Overrides parent value.
        pys  (List[float]): Python versions. Overrides parent value.
        pkgs (Dict[str, Union[str, List[str]]]): Packages and version(s) to install into the virtual env. Merges and overrides parent values.
        env  (Dict[str, Union[str, List[str]]]): Environment variables to define in the virtual env. Merges and overrides parent values.
        venvs (List[Venv]): List of Venvs that inherit the properties of this Venv (unless they are overridden).
        create (bool): Create the virtual environment instance. Defaults to ``False``, in which case only a prefix is created.
    """

    pys: dataclasses.InitVar[
        t.Union[Interpreter._T_hint, t.List[Interpreter._T_hint]]
    ] = None
    pkgs: dataclasses.InitVar[t.Dict[str, t.Union[str, t.List[str]]]] = None
    env: dataclasses.InitVar[t.Dict[str, t.Union[str, t.List[str]]]] = None
    name: t.Optional[str] = None
    command: t.Optional[str] = None
    venvs: t.List["Venv"] = dataclasses.field(default_factory=list)
    create: bool = False

    def __post_init__(self, pys, pkgs, env):
        """Normalize the data."""
        self.pys = [Interpreter(py) for py in to_list(pys)] if pys is not None else []
        self.pkgs = rm_singletons(pkgs) if pkgs else {}
        self.env = rm_singletons(env) if env else {}

    def instances(
        self,
        parent_inst: t.Optional["VenvInstance"] = None,
    ) -> t.Generator["VenvInstance", None, None]:
        # Expand out the instances for the venv.
        for env_spec in expand_specs(self.env):  # type: ignore[attr-defined]
            # Bubble up env
            env = parent_inst.env.copy() if parent_inst else {}
            env.update(dict(env_spec))

            # Bubble up pys
            pys = self.pys or [parent_inst.py if parent_inst else None]  # type: ignore[attr-defined]

            for py in pys:
                for pkgs in expand_specs(self.pkgs):  # type: ignore[attr-defined]
                    inst = VenvInstance(
                        # Bubble up name and command if not overridden
                        name=self.name or (parent_inst.name if parent_inst else None),
                        command=self.command
                        or (parent_inst.command if parent_inst else None),
                        py=py,
                        env=env,
                        pkgs=dict(pkgs),
                        parent=parent_inst,
                        created=self.create,
                    )
                    if not self.venvs:
                        yield inst
                    else:
                        for venv in self.venvs:
                            yield from venv.instances(inst)


@contextmanager
def nspkgs(inst: "VenvInstance") -> t.Generator[None, None, None]:
    src_ns_files = {}
    dst_ns_files = []
    moved_ns_files = []

    venv_sitepkgs = inst.py.site_packages_path

    # Collect the namespaces to copy over
    for sitepkgs in (_ for _ in inst.site_packages_list[2:] if _ != venv_sitepkgs):
        try:
            for ns in (_ for _ in os.listdir(sitepkgs) if _.endswith("nspkg.pth")):
                if ns not in src_ns_files:
                    src_ns_files[ns] = sitepkgs
        except FileNotFoundError:
            pass

    # Copy over the namespaces
    for ns, src_sitepkgs in src_ns_files.items():
        src_ns_path = os.path.join(src_sitepkgs, ns)
        dst_ns_path = os.path.join(venv_sitepkgs, ns)

        # if the destination file exists already we make a backup copy as it
        # belongs to the base venv and we don't want to overwrite it
        if os.path.isfile(dst_ns_path):
            shutil.move(dst_ns_path, dst_ns_path + ".bak")
            moved_ns_files.append(dst_ns_path)

        with open(src_ns_path) as ns_in, open(dst_ns_path, "w") as ns_out:
            # https://github.com/pypa/setuptools/blob/b62705a84ab599a2feff059ececd33800f364555/setuptools/namespaces.py#L44
            # TODO: Cache the file content to avoid re-reading it
            ns_out.write(
                ns_in.read().replace(
                    "sys._getframe(1).f_locals['sitedir']",
                    f"'{src_sitepkgs}'",
                )
            )

        dst_ns_files.append(dst_ns_path)

    yield

    # Clean up the base venv
    for ns_file in dst_ns_files:
        os.remove(ns_file)

    for ns_file in moved_ns_files:
        shutil.move(ns_file + ".bak", ns_file)


@dataclasses.dataclass
class VenvInstance:
    pkgs: t.Dict[str, str]
    py: Interpreter
    env: t.Dict[str, str]
    name: t.Optional[str] = None
    command: t.Optional[str] = None
    parent: t.Optional["VenvInstance"] = None
    created: bool = False

    def __post_init__(self) -> None:
        """Venv instance post-initialization."""
        if self.created:
            ancestor = self.parent
            while ancestor:
                for pkg in ancestor.pkgs:
                    if pkg not in self.pkgs:
                        self.pkgs[pkg] = ancestor.pkgs[pkg]
                if ancestor.created:
                    break
                ancestor = ancestor.parent

    def matches_pattern(self, pattern: t.Pattern[str]) -> bool:
        """Return whether this VenvInstance matches the provided pattern.

        The pattern is checked against the instance ``name`` and ``short_hash``.
        """
        if self.name and pattern.match(self.name):
            return True
        return bool(pattern.match(self.short_hash))

    @property
    def prefix(self) -> t.Optional[str]:
        """Return path to directory where dependencies should be installed.

        This will return a python version + package specific path name.
        If no packages are defined it will return ``None``.
        """
        if self.py is None or not self.pkgs:
            return None

        venv_path = self.py.venv_path
        assert venv_path is not None, self

        ident = self.ident
        assert ident is not None, self
        return "_".join((venv_path, ident))

    @property
    def venv_path(self) -> t.Optional[str]:
        # Try to take the closest created ancestor
        current: t.Optional[VenvInstance] = self
        while current:
            if current.created:
                return current.prefix
            current = current.parent

        # If no created ancestors, return the base venv path
        if self.py is not None:
            return self.py.venv_path

        return None

    @property
    def ident(self) -> t.Optional[str]:
        """Return prefix identifier string based on packages."""
        if not self.pkgs:
            return None
        return "_".join(
            (
                f"{rmchars('<=>.,:+@/', n)}{rmchars('<=>.,:+@/', v)}"
                for n, v in self.pkgs.items()
            )
        )

    @property
    def pkg_str(self) -> str:
        """Return pip friendly install string from defined packages."""
        return pip_deps(self.pkgs)

    @property
    def full_pkg_str(self) -> str:
        """Return pip friendly install string from defined packages."""
        chain: t.List[VenvInstance] = [self]
        current: t.Optional[VenvInstance] = self
        while current is not None:
            chain.insert(0, current)
            current = current.parent

        pkgs: t.Dict[str, str] = {}
        for inst in chain:
            pkgs.update(dict(inst.pkgs))

        return pip_deps(pkgs)

    @property
    def short_hash(self) -> str:
        return hex(hash(self))[2:9]

    def __hash__(self):
        """Compute a hash for the venv instance."""
        h = sha256()
        h.update(repr(self).encode())
        h.update(self.full_pkg_str.encode())
        return int(h.hexdigest(), 16)

    @property
    def bin_path(self) -> t.Optional[str]:
        prefix = self.prefix
        if prefix is None:
            return None
        return os.path.join(prefix, "bin")

    @property
    def scriptpath(self):
        paths = []

        current: t.Optional[VenvInstance] = self
        while current is not None and not current.created:
            if current.pkgs:
                assert current.bin_path is not None, current
                paths.append(current.bin_path)
            current = current.parent

        if not self.created and self.py:
            if self.py.bin_path is not None:
                paths.append(self.py.bin_path)

        return ":".join(paths)

    @property
    def site_packages_path(self) -> t.Optional[str]:
        prefix = self.prefix
        if prefix is None:
            return None
        version = ".".join((str(_) for _ in self.py.version_info()[:2]))
        return os.path.join(prefix, "lib", f"python{version}", "site-packages")

    @property
    def site_packages_list(self) -> t.List[str]:
        """Return a list of all the site-packages paths along the parenting relation.

        The list starts with the empty string and is followed by the site-packages path
        of the current instance, then the parent site-packages paths follow.
        """
        paths = ["", os.getcwd()]  # mimick 'python -m'

        current: t.Optional[VenvInstance] = self
        while current is not None and not current.created:
            if current.pkgs:
                assert current.site_packages_path is not None, current
                paths.append(current.site_packages_path)
            current = current.parent

        if not self.created and self.py:
            if self.py.site_packages_path is not None:
                paths.append(self.py.site_packages_path)

        return paths

    @property
    def pythonpath(self) -> str:
        return ":".join(self.site_packages_list)

    def match_venv_pattern(self, pattern: t.Pattern[str]) -> bool:
        current: t.Optional[VenvInstance] = self
        idents = []
        while current is not None:
            ident = current.ident
            if ident is not None:
                idents.append(ident)
            current = current.parent

        if not idents:
            return True

        return bool(pattern.search("_".join(idents[::-1])))

    def prepare(
        self,
        env: t.Dict[str, str],
        py: t.Optional[Interpreter] = None,
        recreate: bool = False,
        skip_deps: bool = False,
    ) -> None:
        # Propagate the interpreter down the parenting relation
        self.py = py = py or self.py

        # We only install dependencies if the prefix directory does not
        # exist already. If it does exist, we assume it is in a good state.
        if (
            py is not None
            and self.pkgs
            and self.prefix is not None
            and (not os.path.isdir(self.prefix) or recreate)
        ):
            venv_path = self.venv_path
            assert venv_path is not None, py

            if self.created:
                py.create_venv(recreate, venv_path)
                if not skip_deps:
                    install_dev_pkg(venv_path)

            pkg_str = self.pkg_str
            assert pkg_str is not None
            logger.info(
                "Installing venv dependencies %s at %s.",
                pkg_str,
                self.prefix,
            )
            try:
                Session.run_cmd_venv(
                    venv_path,
                    f"pip --disable-pip-version-check install --prefix '{self.prefix}' --no-warn-script-location {pkg_str}",
                    env=env,
                )
            except CmdFailure as e:
                raise CmdFailure(
                    f"Failed to install venv dependencies {pkg_str}\n{e.proc.stdout}",
                    e.proc,
                )

        if not self.created and self.parent is not None:
            self.parent.prepare(env, py)


@dataclasses.dataclass
class VenvInstanceResult:
    instance: VenvInstance
    venv_name: str
    code: int = 1
    output: str = ""


class CmdFailure(Exception):
    def __init__(self, msg, completed_proc):
        self.msg = msg
        self.proc = completed_proc
        self.code = completed_proc.returncode
        super().__init__(self, msg)


@dataclasses.dataclass
class Session:
    venv: Venv
    warnings = (
        "deprecated",
        "deprecation",
        "warning",
        "no longer maintained",
        "not maintained",
        "did you mean",
    )

    ALWAYS_PASS_ENV = {
        "LANG",
        "LANGUAGE",
        "SSL_CERT_FILE",
        "HTTP_PROXY",
        "HTTPS_PROXY",
        "NO_PROXY",
        "PIP_INDEX_URL",
        "PATH",
    }

    @classmethod
    def from_config_file(cls, path: str) -> "Session":
        spec = importlib.util.spec_from_file_location("riotfile", path)
        if not spec:
            raise Exception(
                f"Invalid file format for riotfile. Expected file with .py extension got '{path}'."
            )
        config = importlib.util.module_from_spec(spec)

        # DEV: MyPy has `ModuleSpec.loader` as `Optional[_Loader`]` which doesn't have `exec_module`
        # https://github.com/python/typeshed/blob/fe58699ca5c9ee4838378adb88aaf9323e9bbcf0/stdlib/3/_importlib_modulespec.pyi#L13-L44
        try:
            t.cast(importlib.abc.Loader, spec.loader).exec_module(config)
        except Exception as e:
            raise Exception(
                f"Failed to parse riotfile '{path}'.\n{traceback.format_exc()}"
            ) from e
        else:
            venv = getattr(config, "venv", Venv())
            return cls(venv=venv)

    def is_warning(self, output):
        if output is None:
            return False
        lower_output = output.lower()
        return any(warning in lower_output for warning in self.warnings)

    def run(
        self,
        pattern: t.Pattern[str],
        venv_pattern: t.Pattern[str],
        skip_base_install: bool = False,
        recreate_venvs: bool = False,
        out: t.TextIO = sys.stdout,
        pass_env: bool = False,
        cmdargs: t.Optional[t.Sequence[str]] = None,
        pythons: t.Optional[t.Set[Interpreter]] = None,
        skip_missing: bool = False,
        exit_first: bool = False,
    ) -> None:
        results = []

        self.generate_base_venvs(
            pattern,
            recreate=recreate_venvs,
            skip_deps=skip_base_install,
            pythons=pythons,
        )

        for inst in self.venv.instances():
            if inst.command is None:
                logger.debug("Skipping venv instance %s due to missing command", inst)
                continue

            if inst.name and not inst.matches_pattern(pattern):
                logger.debug(
                    "Skipping venv instance %s due to name pattern mismatch.", inst
                )
                continue

            assert inst.py is not None, inst
            if pythons and inst.py not in pythons:
                logger.debug(
                    "Skipping venv instance %s due to interpreter mismatch", inst
                )
                continue

            try:
                venv_path = inst.venv_path
                assert venv_path is not None, inst
            except FileNotFoundError:
                if skip_missing:
                    logger.warning("Skipping missing interpreter %s", inst.py)
                    continue
                else:
                    raise

            if not inst.match_venv_pattern(venv_pattern):
                logger.debug(
                    "Skipping venv instance '%s' due to pattern mismatch", venv_path
                )
                continue

            logger.info("Running with %s", inst.py)

            # Result which will be updated with the test outcome.
            result = VenvInstanceResult(instance=inst, venv_name=venv_path)

            # Generate the environment for the instance.
            if pass_env:
                env = os.environ.copy()
                env.update(dict(inst.env))
            else:
                env = dict(inst.env)

            # Add riot specific environment variables
            env.update(
                {
                    "RIOT": "1",
                    "RIOT_PYTHON_HINT": str(inst.py),
                    "RIOT_PYTHON_VERSION": inst.py.version(),
                    "RIOT_VENV_HASH": inst.short_hash,
                    "RIOT_VENV_IDENT": inst.ident or "",
                    "RIOT_VENV_NAME": inst.name or "",
                    "RIOT_VENV_PKGS": inst.pkg_str,
                    "RIOT_VENV_FULL_PKGS": inst.full_pkg_str,
                }
            )

            inst.prepare(env, recreate=recreate_venvs, skip_deps=skip_base_install)

            pythonpath = inst.pythonpath
            if pythonpath:
                env["PYTHONPATH"] = (
                    f"{pythonpath}:{env['PYTHONPATH']}"
                    if "PYTHONPATH" in env
                    else pythonpath
                )
            script_path = inst.scriptpath
            if script_path:
                env["PATH"] = ":".join(
                    (script_path, env.get("PATH", os.environ["PATH"]))
                )

            try:
                # Finally, run the test in the base venv.
                command = inst.command
                assert command is not None
                if cmdargs is not None:
                    command = command.format(
                        cmdargs=(" ".join(f"'{arg}'" for arg in cmdargs))
                    ).strip()
                env_str = "\n".join(f"{k}={v}" for k, v in env.items())
                logger.info(
                    "Running command '%s' in venv '%s' with environment:\n%s.",
                    command,
                    venv_path,
                    env_str,
                )
                with nspkgs(inst):
                    try:
                        output = self.run_cmd_venv(
                            venv_path, command, stdout=out, env=env
                        )
                        result.output = output.stdout
                    except CmdFailure as e:
                        raise CmdFailure(
                            f"Test failed with exit code {e.proc.returncode}", e.proc
                        )
            except CmdFailure as e:
                result.code = e.code
                click.echo(click.style(e.msg, fg="red"))
                if exit_first:
                    break
            except KeyboardInterrupt:
                result.code = 1
                break
            except Exception:
                logger.error("Test runner failed", exc_info=True)
                sys.exit(1)
            else:
                result.code = 0
            finally:
                results.append(result)

        click.echo(
            click.style("\n-------------------summary-------------------", bold=True)
        )

        num_failed = 0
        num_passed = 0
        num_warnings = 0

        for r in results:
            failed = r.code != 0
            env_str = env_to_str(r.instance.env)
            s = f"{r.instance.name}: [{r.instance.short_hash}] {env_str} python{r.instance.py} {r.instance.full_pkg_str}"

            if failed:
                num_failed += 1
                s = f"{click.style('x', fg='red', bold=True)} {click.style(s, fg='red')}"
                click.echo(s)
            else:
                num_passed += 1
                if self.is_warning(r.output):
                    num_warnings += 1
                    s = f"{click.style('⚠', fg='yellow', bold=True)} {click.style(s, fg='yellow')}"
                    click.echo(s)
                else:
                    s = f"{click.style('✓', fg='green', bold=True)} {click.style(s, fg='green')}"
                    click.echo(s)

        s_num = f"{num_passed} passed with {num_warnings} warnings, {num_failed} failed"
        click.echo(click.style(s_num, fg="blue", bold=True))

        if any(True for r in results if r.code != 0):
            sys.exit(1)

    def list_venvs(
        self, pattern, venv_pattern, pythons=None, out=sys.stdout, pipe_mode=False
    ):
        table = None
        if not pipe_mode:
            table = Table(
                "No.",
                "Hash",
                "Name",
                "Interpreter",
                "Environment",
                "Packages",
                box=None,
            )

        for n, inst in enumerate(self.venv.instances()):
            if not inst.name or not inst.matches_pattern(pattern):
                continue

            if pythons and inst.py not in pythons:
                continue

            if not inst.match_venv_pattern(venv_pattern):
                continue
            pkgs_str = inst.full_pkg_str
            env_str = env_to_str(inst.env)
            if pipe_mode:
                print(
                    f"[#{n}]  {inst.short_hash}  {inst.name:12} {env_str} {inst.py} Packages({pkgs_str})"
                )
            else:
                table.add_row(
                    f"[cyan]#{n}[/cyan]",
                    f"[bold cyan]{hex(hash(inst))[2:9]}[/bold cyan]",
                    f"[bold]{inst.name}[/bold]",
                    Pretty(inst.py),
                    env_str or "--",
                    f"[italic]{pkgs_str}[/italic]",
                )

        if table:
            rich_print(table)

    def generate_base_venvs(
        self,
        pattern: t.Pattern[str],
        recreate: bool,
        skip_deps: bool,
        pythons: t.Optional[t.Set[Interpreter]],
    ) -> None:
        """Generate all the required base venvs."""
        # Find all the python interpreters used.
        required_pys: t.Set[Interpreter] = set(
            [
                inst.py
                for inst in self.venv.instances()
                if inst.py is not None
                and (not inst.name or inst.matches_pattern(pattern))
            ]
        )
        # Apply Python filters.
        if pythons:
            required_pys = required_pys.intersection(pythons)

        logger.info(
            "Generating virtual environments for interpreters %s",
            ",".join(str(s) for s in required_pys),
        )

        for py in required_pys:
            try:
                # We check if the venv existed already. If it didn't, we know we
                # have to install the dev package. Otherwise we assume that it
                # already has the dev package installed.
                install_deps = py.create_venv(recreate)
            except CmdFailure as e:
                logger.error("Failed to create virtual environment.\n%s", e.proc.stdout)
            except FileNotFoundError:
                logger.error("Python version '%s' not found.", py)
            else:
<<<<<<< HEAD
                if existed and skip_deps:
                    hash_file = Path(py.venv_path) / ".riot-setup-hash"
                    if (
                        hash_file.exists()
                        and hash_file.read_text().strip() == setup_hash()
                    ):
                        logger.info("Skipping global deps install.")
                        continue
                    logger.info(
                        "Re-installing development package because of setup hash mismatch."
                    )
=======
                if not install_deps and skip_deps:
                    logger.info("Skipping global deps install.")
                    continue
>>>>>>> aace815f

                # Install the dev package into the base venv.
                install_dev_pkg(py.venv_path)

    def _generate_shell_rcfile(self):
        with tempfile.NamedTemporaryFile() as rcfile:
            rcfile.write()
            rcfile.flush()

    def shell(self, ident, pass_env):
        for n, inst in enumerate(self.venv.instances()):
            if ident != f"#{n}" and not hex(hash(inst))[2:].startswith(ident):
                continue

            assert inst.py is not None, inst
            try:
                venv_path = inst.venv_path
            except FileNotFoundError:
                raise RuntimeError("%s not available" % inst.py)

            logger.info("Launching shell inside venv instance %s", inst)
            logger.debug("Setting venv path to %s", venv_path)

            # Generate the environment for the instance.
            if pass_env:
                env = os.environ.copy()
                env.update(dict(inst.env))
            else:
                env = dict(inst.env)

            # Should we expect the venv to be ready?
            with Status("Preparing shell virtual environment"):
                inst.py.create_venv(False)
                inst.prepare(env)

            pythonpath = inst.pythonpath
            if pythonpath:
                env["PYTHONPATH"] = (
                    f"{pythonpath}:{env['PYTHONPATH']}"
                    if "PYTHONPATH" in env
                    else pythonpath
                )
            script_path = inst.scriptpath
            if script_path:
                env["PATH"] = ":".join(
                    (script_path, env.get("PATH", os.environ["PATH"]))
                )

            with nspkgs(inst):
                with tempfile.NamedTemporaryFile() as rcfile:
                    rcfile.write(
                        SHELL_RCFILE.format(
                            venv_path=venv_path, name=inst.name
                        ).encode()
                    )
                    rcfile.flush()

                    try:
                        w, h = os.get_terminal_size()
                    except OSError:
                        w, h = 80, 24
                    c = pexpect.spawn(SHELL, ["-i"], dimensions=(h, w), env=env)
                    c.setecho(False)
                    c.sendline(f"source {rcfile.name}")
                    try:
                        c.interact()
                    except Exception:
                        pass
                    c.close()
                    sys.exit(c.exitstatus)

        else:
            logger.error(
                "No venv instance found for %s. Use 'riot list' to get a list of valid numbers.",
                ident,
            )

    @classmethod
    def run_cmd_venv(
        cls,
        venv: str,
        args: str,
        stdout: _T_stdio = subprocess.PIPE,
        executable: t.Optional[str] = None,
        env: t.Optional[t.Dict[str, str]] = None,
    ) -> _T_CompletedProcess:
        env = {} if env is None else env.copy()

        abs_venv = os.path.abspath(venv)
        env["VIRTUAL_ENV"] = abs_venv
        env["PATH"] = f"{abs_venv}/bin:" + env.get("PATH", "")

        for k in cls.ALWAYS_PASS_ENV:
            if k in os.environ and k not in env:
                env[k] = os.environ[k]

        env_str = " ".join(f"{k}={v}" for k, v in env.items())

        logger.debug("Executing command '%s' with environment '%s'", args, env_str)
        return run_cmd(args, stdout=stdout, executable=executable, env=env, shell=True)


def rmchars(chars: str, s: str) -> str:
    """Remove chars from s.

    >>> rmchars("123", "123456")
    '456'
    >>> rmchars(">=<.", ">=2.0")
    '20'
    >>> rmchars(">=<.", "")
    ''
    """
    for c in chars:
        s = s.replace(c, "")
    return s


def get_pep_dep(libname: str, version: str) -> str:
    """Return a valid PEP 508 dependency string.

    ref: https://www.python.org/dev/peps/pep-0508/

    >>> get_pep_dep("riot", "==0.2.0")
    'riot==0.2.0'
    """
    return f"{libname}{version}"


def env_to_str(envs: t.Dict[str, str]) -> str:
    """Return a human-friendly representation of environment variables.

    >>> env_to_str({"FOO": "BAR"})
    'FOO=BAR'
    >>> env_to_str({"K": "V", "K2": "V2"})
    'K=V K2=V2'
    """
    return " ".join(f"{k}={v}" for k, v in envs.items())


def run_cmd(
    args: t.Union[str, t.Sequence[str]],
    shell: bool = False,
    stdout: _T_stdio = subprocess.PIPE,
    executable: t.Optional[str] = None,
    env: t.Optional[t.Dict[str, str]] = None,
) -> _T_CompletedProcess:
    if shell:
        executable = SHELL

    logger.debug("Running command %s", args)
    r = subprocess.run(
        args,
        encoding=ENCODING,
        stdout=stdout,
        executable=executable,
        shell=shell,
        env=env,
    )
    logger.debug(r.stdout)

    if r.returncode != 0:
        raise CmdFailure("Command %s failed with code %s." % (args[0], r.returncode), r)
    return r


def expand_specs(specs: t.Dict[_K, t.List[_V]]) -> t.Iterator[t.Tuple[t.Tuple[_K, _V]]]:
    """Return the product of all items from the passed dictionary.

    In summary:

    {X: [X0, X1, ...], Y: [Y0, Y1, ...]} ->
      [(X, X0), (Y, Y0)), ((X, X0), (Y, Y1)), ((X, X1), (Y, Y0)), ((X, X1), (Y, Y1)]

    >>> list(expand_specs({"x": ["x0", "x1"]}))
    [(('x', 'x0'),), (('x', 'x1'),)]
    >>> list(expand_specs({"x": ["x0", "x1"], "y": ["y0", "y1"]}))
    [(('x', 'x0'), ('y', 'y0')), (('x', 'x0'), ('y', 'y1')), (('x', 'x1'), ('y', 'y0')), (('x', 'x1'), ('y', 'y1'))]
    """
    all_vals = [[(name, val) for val in vals] for name, vals in specs.items()]

    # Need to cast because the * star typeshed of itertools.product returns Any
    return t.cast(t.Iterator[t.Tuple[t.Tuple[_K, _V]]], itertools.product(*all_vals))


def pip_deps(pkgs: t.Dict[str, str]) -> str:
    return " ".join(
        [
            f"'{get_pep_dep(lib, version)}'"
            for lib, version in pkgs.items()
            if version is not None
        ]
    )


def setup_hash() -> t.Optional[str]:
    """Generate a hash from the current setup files."""
    setup_hash = ""

    for setup_file in SETUP_FILES:
        path = Path(setup_file)
        if path.exists():
            setup_hash += sha256(path.read_bytes()).hexdigest()

    return setup_hash or None


def install_dev_pkg(venv_path):
    for setup_file in SETUP_FILES:
        if Path(setup_file).exists():
            break
    else:
        logger.warning("No Python setup file found. Skipping dev package installation.")
        return

    logger.info("Installing dev package (edit mode) in %s.", venv_path)
    try:
        Session.run_cmd_venv(
            venv_path, "pip --disable-pip-version-check install -e .", env=os.environ
        )
    except CmdFailure as e:
        logger.error("Dev install failed, aborting!\n%s", e.proc.stdout)
        sys.exit(1)

    # Store setup hash in the interpreter venv
    (Path(venv_path) / ".riot-setup-hash").write_text(setup_hash())<|MERGE_RESOLUTION|>--- conflicted
+++ resolved
@@ -887,8 +887,7 @@
             except FileNotFoundError:
                 logger.error("Python version '%s' not found.", py)
             else:
-<<<<<<< HEAD
-                if existed and skip_deps:
+                if not install_deps and skip_deps:
                     hash_file = Path(py.venv_path) / ".riot-setup-hash"
                     if (
                         hash_file.exists()
@@ -899,11 +898,6 @@
                     logger.info(
                         "Re-installing development package because of setup hash mismatch."
                     )
-=======
-                if not install_deps and skip_deps:
-                    logger.info("Skipping global deps install.")
-                    continue
->>>>>>> aace815f
 
                 # Install the dev package into the base venv.
                 install_dev_pkg(py.venv_path)
