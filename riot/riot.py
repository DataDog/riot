--- conflicted
+++ resolved
@@ -1,3 +1,4 @@
+from contextlib import contextmanager
 import dataclasses
 import functools
 import importlib.abc
@@ -206,7 +207,6 @@
 
     def instances(
         self,
-        parent: t.Optional["Venv"] = None,
         parent_inst: t.Optional["VenvInstance"] = None,
     ) -> t.Generator["VenvInstance", None, None]:
         # Expand out the instances for the venv.
@@ -216,11 +216,7 @@
             env.update(dict(env_spec))
 
             # Bubble up pys
-            pys = (
-                self.pys
-                or (parent.pys if parent else None)
-                or [parent_inst.py if parent_inst else None]
-            )
+            pys = self.pys or [parent_inst.py if parent_inst else None]
 
             for py in pys:
                 for pkgs in expand_specs(self.pkgs):
@@ -238,7 +234,57 @@
                         yield inst
                     else:
                         for venv in self.venvs:
-                            yield from venv.instances(self, inst)
+                            yield from venv.instances(inst)
+
+
+@contextmanager
+def nspkgs(inst: "VenvInstance") -> t.Generator[None, None, None]:
+    src_ns_files = {}
+    dst_ns_files = []
+    moved_ns_files = []
+
+    venv_sitepkgs = inst.py.site_packages_path
+
+    # Collect the namespaces to copy over
+    for sitepkgs in (_ for _ in inst.site_packages_list[2:] if _ != venv_sitepkgs):
+        try:
+            for ns in (_ for _ in os.listdir(sitepkgs) if _.endswith("nspkg.pth")):
+                if ns not in src_ns_files:
+                    src_ns_files[ns] = sitepkgs
+        except FileNotFoundError:
+            pass
+
+    # Copy over the namespaces
+    for ns, src_sitepkgs in src_ns_files.items():
+        src_ns_path = os.path.join(src_sitepkgs, ns)
+        dst_ns_path = os.path.join(venv_sitepkgs, ns)
+
+        # if the destination file exists already we make a backup copy as it
+        # belongs to the base venv and we don't want to overwrite it
+        if os.path.isfile(dst_ns_path):
+            shutil.move(dst_ns_path, dst_ns_path + ".bak")
+            moved_ns_files.append(dst_ns_path)
+
+        with open(src_ns_path) as ns_in, open(dst_ns_path, "w") as ns_out:
+            # https://github.com/pypa/setuptools/blob/b62705a84ab599a2feff059ececd33800f364555/setuptools/namespaces.py#L44
+            # TODO: Cache the file content to avoid re-reading it
+            ns_out.write(
+                ns_in.read().replace(
+                    "sys._getframe(1).f_locals['sitedir']",
+                    f"'{src_sitepkgs}'",
+                )
+            )
+
+        dst_ns_files.append(dst_ns_path)
+
+    yield
+
+    # Clean up the base venv
+    for ns_file in dst_ns_files:
+        os.remove(ns_file)
+
+    for ns_file in moved_ns_files:
+        shutil.move(ns_file + ".bak", ns_file)
 
 
 @dataclasses.dataclass
@@ -261,16 +307,7 @@
             return None
 
         venv_path = self.py.venv_path
-<<<<<<< HEAD
         assert venv_path is not None, self
-=======
-        if self.needs_venv:
-            venv_path = "_".join(
-                [venv_path]
-                + [f"{n}{rmchars('<=>.,', v)}" for n, v in self.pkgs.items()]
-            )
-        return venv_path
->>>>>>> 61d03c61
 
         ident = self.ident
         assert ident is not None, self
@@ -281,7 +318,7 @@
         """Return prefix identifier string based on packages."""
         if not self.pkgs:
             return None
-        return "_".join((f"{n}{rmchars('<=>.,', v)}" for n, v in self.pkgs))
+        return "_".join((f"{n}{rmchars('<=>.,', v)}" for n, v in self.pkgs.items()))
 
     @property
     def pkg_str(self) -> str:
@@ -361,17 +398,19 @@
     def pythonpath(self) -> str:
         return ":".join(self.site_packages_list)
 
-    def match_venv_pattern(self, pattern):
-        current = self
-        searched = False
+    def match_venv_pattern(self, pattern: t.Pattern[str]) -> bool:
+        current: t.Optional[VenvInstance] = self
+        idents = []
         while current is not None:
             ident = current.ident
             if ident is not None:
-                searched = True
-                if pattern.search(ident):
-                    return True
+                idents.append(ident)
             current = current.parent
-        return not searched
+
+        if not idents:
+            return True
+
+        return bool(pattern.search("_".join(idents[::-1])))
 
     def prepare(
         self, env: t.Dict[str, str], py: t.Optional[Interpreter] = None
@@ -386,7 +425,11 @@
             if self.pkgs:
                 pkg_str = self.pkg_str
                 assert pkg_str is not None
-                logger.info("Installing venv dependencies %s.", pkg_str)
+                logger.info(
+                    "Installing venv dependencies %s in prefix %s.",
+                    pkg_str,
+                    self.prefix,
+                )
                 try:
                     Session.run_cmd_venv(
                         venv_path,
@@ -398,28 +441,6 @@
                         f"Failed to install venv dependencies {pkg_str}\n{e.proc.stdout}",
                         e.proc,
                     )
-<<<<<<< HEAD
-
-=======
-                else:
-                    if self.pkg_str:
-                        logger.info(
-                            "Installing venv dependencies %s in prefix %s.",
-                            self.pkg_str,
-                            self.target,
-                        )
-                        try:
-                            Session.run_cmd_venv(
-                                venv_path,
-                                f"pip --disable-pip-version-check install --prefix {self.target} --no-warn-script-location {self.pkg_str}",
-                                env=env,
-                            )
-                        except CmdFailure as e:
-                            raise CmdFailure(
-                                f"Failed to install venv dependencies {self.pkg_str}\n{e.proc.stdout}",
-                                e.proc,
-                            )
->>>>>>> 61d03c61
         if self.parent is not None:
             self.parent.prepare(env, py)
 
@@ -531,7 +552,7 @@
                 continue
 
             try:
-                inst.py.venv_path
+                venv_path = inst.py.venv_path
             except FileNotFoundError:
                 if skip_missing:
                     logger.warning("Skipping missing interpreter %s", inst.py)
@@ -539,15 +560,6 @@
                 else:
                     raise
 
-<<<<<<< HEAD
-            logger.info("Running with %s", inst.py)
-
-            venv_path = inst.py.venv_path
-=======
-            venv_path = inst.venv_path
->>>>>>> 61d03c61
-            assert venv_path is not None
-
             if not inst.match_venv_pattern(venv_pattern):
                 logger.debug(
                     "Skipping venv instance '%s' due to pattern mismatch", venv_path
@@ -557,13 +569,7 @@
             logger.info("Running with %s", inst.py)
 
             # Result which will be updated with the test outcome.
-<<<<<<< HEAD
             result = VenvInstanceResult(instance=inst, venv_name=venv_path)
-=======
-            result = VenvInstanceResult(
-                instance=inst, venv_name=venv_path, pkgstr=inst.full_pkg_str
-            )
->>>>>>> 61d03c61
 
             # Generate the environment for the instance.
             if pass_env:
@@ -588,7 +594,7 @@
                 )
 
             try:
-                # Finally, run the test in the venv.
+                # Finally, run the test in the base venv.
                 command = inst.command
                 assert command is not None
                 if cmdargs is not None:
@@ -600,47 +606,16 @@
                     venv_path,
                     env_str,
                 )
-                # Copy over *nspkg.pth files so that we can handle namespace packages.
-                # This is strictly required by Python 2.7 and <3.3 (see PEP 420).
-                ns_files = []
-                try:
-                    sitepkgs = inst.site_packages_path
-                    assert sitepkgs is not None, inst
-                    for path in (_ for _ in inst.site_packages_list if _ != sitepkgs):
-                        if path:
-                            try:
-                                for ns in (
-                                    _
-                                    for _ in os.listdir(path)
-                                    if _.endswith("nspkg.pth")
-                                ):
-                                    ns_dest = os.path.join(sitepkgs, ns)
-                                    if os.path.isfile(ns_dest):
-                                        # child overrides parent
-                                        continue
-                                    ns_src = os.path.join(path, ns)
-                                    with open(ns_src) as ns_in:
-                                        # https://github.com/pypa/setuptools/blob/b62705a84ab599a2feff059ececd33800f364555/setuptools/namespaces.py#L44
-                                        content = ns_in.read().replace(
-                                            "sys._getframe(1).f_locals['sitedir']",
-                                            f"'{path}'",
-                                        )
-                                        with open(ns_dest, "w") as ns_out:
-                                            ns_out.write(content)
-
-                                    ns_files.append(ns_dest)
-                            except FileNotFoundError:
-                                pass
-                    output = self.run_cmd_venv(venv_path, command, stdout=out, env=env)
-                    result.output = output.stdout
-                except CmdFailure as e:
-                    raise CmdFailure(
-                        f"Test failed with exit code {e.proc.returncode}", e.proc
-                    )
-                finally:
-                    # We need to clean up as some layers might be shared.
-                    for ns in ns_files:
-                        os.remove(ns)
+                with nspkgs(inst):
+                    try:
+                        output = self.run_cmd_venv(
+                            venv_path, command, stdout=out, env=env
+                        )
+                        result.output = output.stdout
+                    except CmdFailure as e:
+                        raise CmdFailure(
+                            f"Test failed with exit code {e.proc.returncode}", e.proc
+                        )
             except CmdFailure as e:
                 result.code = e.code
                 click.echo(click.style(e.msg, fg="red"))
@@ -668,7 +643,7 @@
         for r in results:
             failed = r.code != 0
             env_str = env_to_str(r.instance.env)
-            s = f"{r.instance.name}: {env_str} python{r.instance.py} {r.instance.pkg_str}"
+            s = f"{r.instance.name}: {env_str} python{r.instance.py} {r.instance.full_pkg_str}"
 
             if failed:
                 num_failed += 1
@@ -743,7 +718,7 @@
                     continue
 
                 # Install the dev package into the base venv.
-                logger.info("Installing dev package.")
+                logger.info("Installing dev package (edit mode) in %s.", venv_path)
                 try:
                     self.run_cmd_venv(
                         venv_path, "pip --disable-pip-version-check install -e ."
