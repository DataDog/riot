<<<<<<< HEAD
import os
=======
>>>>>>> 5ad6e6d9
import sys

import pytest
from riot.riot import Interpreter, VenvInstance


@pytest.fixture
def current_interpreter() -> Interpreter:
    version = ".".join((str(sys.version_info[0]), str(sys.version_info[1])))
    return Interpreter(version)


@pytest.fixture
def current_interpreter() -> Interpreter:
    version = ".".join((str(sys.version_info[0]), str(sys.version_info[1])))
    return Interpreter(version)


@pytest.mark.parametrize(
    "v1,v2,equal",
    [
        (3.6, 3.6, True),
        (3.6, "3.6", True),
        ("3.6", "3.6", True),
        ("3.6", 3.6, True),
        (3.6, 3.7, False),
        (3.6, "3.7", False),
        (3.7, 3.7, True),
        (3, 3, True),
        (3, "3", True),
        ("3", 3, True),
    ],
)
def test_interpreter(v1, v2, equal):
    if equal:
        assert Interpreter(v1) == Interpreter(v2)
        assert hash(Interpreter(v1)) == hash(Interpreter(v2))
        assert repr(Interpreter(v1)) == repr(Interpreter(v2))
    else:
        assert Interpreter(v1) != Interpreter(v2)
        assert hash(Interpreter(v1)) != hash(Interpreter(v2))
        assert repr(Interpreter(v1)) != repr(Interpreter(v2))


<<<<<<< HEAD
def test_venv_path(current_interpreter: Interpreter) -> None:
    py_version = "".join((str(_) for _ in sys.version_info[:3]))
    assert current_interpreter.venv_path() == os.path.join(
        ".riot", "venv_py{}".format(py_version)
    )


def test_sitepackages_path(current_interpreter: Interpreter) -> None:
    py_dot_version = ".".join((str(_) for _ in sys.version_info[:2]))

    expected = os.path.abspath(
        os.path.join(
            current_interpreter.venv_path(),
            "lib",
            "python{}".format(py_dot_version),
            "site-packages",
        )
    )
    assert current_interpreter.site_packages_path() == expected


def test_venv_instance_venv_path(current_interpreter: Interpreter) -> None:
    venv = VenvInstance(
        command="echo test",
        env=(("env", "test"),),
        name="test",
        pkgs=(("flask", ""),),
        py=current_interpreter,
    )

    py_version = "".join((str(_) for _ in sys.version_info[:3]))
    assert venv.venv_path() == os.path.join(
        ".riot", "venv_py{}_flask".format(py_version)
    )


def test_venv_instance_site_packages_path(current_interpreter: Interpreter) -> None:
    venv = VenvInstance(
        command="echo test",
        env=(("env", "test"),),
        name="test",
        pkgs=(("flask", ""),),
        py=current_interpreter,
    )

    py_dot_version = ".".join((str(_) for _ in sys.version_info[:2]))

    expected = os.path.abspath(
        os.path.join(
            venv.venv_path(),
            "lib",
            "python{}".format(py_dot_version),
            "site-packages",
        )
    )
    assert venv.site_packages_path() == expected
=======
def test_interpreter_version(current_interpreter: Interpreter) -> None:
    version = "%s.%s.%s" % (
        sys.version_info.major,
        sys.version_info.minor,
        sys.version_info.micro,
    )
    assert current_interpreter.version() == version


def test_interpreter_version_info(current_interpreter: Interpreter) -> None:
    assert current_interpreter.version_info() == (
        sys.version_info[0],
        sys.version_info[1],
        sys.version_info[2],
    )
>>>>>>> 5ad6e6d9
<|MERGE_RESOLUTION|>--- conflicted
+++ resolved
@@ -1,7 +1,4 @@
-<<<<<<< HEAD
 import os
-=======
->>>>>>> 5ad6e6d9
 import sys
 
 import pytest
@@ -46,7 +43,6 @@
         assert repr(Interpreter(v1)) != repr(Interpreter(v2))
 
 
-<<<<<<< HEAD
 def test_venv_path(current_interpreter: Interpreter) -> None:
     py_version = "".join((str(_) for _ in sys.version_info[:3]))
     assert current_interpreter.venv_path() == os.path.join(
@@ -103,7 +99,8 @@
         )
     )
     assert venv.site_packages_path() == expected
-=======
+
+    
 def test_interpreter_version(current_interpreter: Interpreter) -> None:
     version = "%s.%s.%s" % (
         sys.version_info.major,
@@ -118,5 +115,4 @@
         sys.version_info[0],
         sys.version_info[1],
         sys.version_info[2],
-    )
->>>>>>> 5ad6e6d9
+    )